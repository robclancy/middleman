if !defined?(::Padrino::Helpers)
  require 'vendored-middleman-deps/padrino-core-0.12.0/lib/padrino-core/support_lite'
  require 'vendored-middleman-deps/padrino-helpers-0.12.0/lib/padrino-helpers'

  # Don't fail on invalid locale, that's not what our current
  # users expect.
  ::I18n.enforce_available_locales = false
end

class Padrino::Helpers::OutputHelpers::ErbHandler
  # Force Erb capture not to use safebuffer
  def capture_from_template(*args, &block)
    self.output_buffer, _buf_was = '', self.output_buffer
    raw = block.call(*args)
    captured = template.instance_variable_get(:@_out_buf)
    self.output_buffer = _buf_was
    engine_matches?(block) ? captured : raw
  end
end

class Middleman::CoreExtensions::DefaultHelpers < ::Middleman::Extension

  def initialize(app, options_hash={}, &block)
    super

    require 'active_support/core_ext/object/to_query'

    ::Middleman::TemplateContext.send :include, ::Padrino::Helpers::OutputHelpers
    ::Middleman::TemplateContext.send :include, ::Padrino::Helpers::TagHelpers
    ::Middleman::TemplateContext.send :include, ::Padrino::Helpers::AssetTagHelpers
    ::Middleman::TemplateContext.send :include, ::Padrino::Helpers::FormHelpers
    ::Middleman::TemplateContext.send :include, ::Padrino::Helpers::FormatHelpers
    ::Middleman::TemplateContext.send :include, ::Padrino::Helpers::RenderHelpers
    ::Middleman::TemplateContext.send :include, ::Padrino::Helpers::NumberHelpers
    # ::Middleman::TemplateContext.send :include, ::Padrino::Helpers::TranslationHelpers
    ::Middleman::TemplateContext.send :include, ::Padrino::Helpers::Breadcrumbs

    app.config.define_setting :relative_links, false, 'Whether to generate relative links instead of absolute ones'
  end

  # The helpers
  helpers do

    # Make all block content html_safe
    def content_tag(name, content = nil, options = nil, &block)
      # safe_content_tag(name, content, options, &block)
      if block_given?
        options = content if content.is_a?(Hash)
        content = capture_html(&block)
      end

      options    = parse_data_options(name, options)
      attributes = tag_attributes(options)
      output = ActiveSupport::SafeBuffer.new
      output.safe_concat "<#{name}#{attributes}>"

      if content.respond_to?(:each) && !content.is_a?(String)
        content.each { |c| output.safe_concat c; output.safe_concat ::Padrino::Helpers::TagHelpers::NEWLINE }
      else
        output.safe_concat "#{content}"
      end
      output.safe_concat "</#{name}>"

      block_is_template?(block) ? concat_content(output) : output
    end

    def capture_html(*args, &block)
<<<<<<< HEAD
      handler = auto_find_proper_handler(&block)
      captured_block, captured_html = nil, ''

      if handler && handler.block_is_type?(block)
        captured_html, captured_block = handler.capture_from_template(*args, &block)
      end

      # invoking the block directly if there was no template
      captured_html = block_given? && ( captured_block || block.call(*args) ) if captured_html.blank?
      captured_html
    end

    def auto_find_proper_handler(&block)
      if block_given?
        engine = File.extname(block.source_location[0])[1..-1].to_sym
        ::Padrino::Helpers::OutputHelpers.handlers.map { |h| h.new(self) }.find { |h| h.engines.include?(engine) && h.block_is_type?(block) }
      else
        find_proper_handler
      end
=======
      if handler = auto_find_proper_handler(&block)
        handler.capture_from_template(*args, &block)
      else
        block.call(*args)
      end
    end

    def auto_find_proper_handler(&block)
      engine = block_given? ? File.extname(block.source_location[0])[1..-1].to_sym : current_engine
      return if engine == :slim && engine == current_engine
      handler_class = ::Padrino::Helpers::OutputHelpers.handlers[engine]
      handler_class && handler_class.new(self)
>>>>>>> 12defbc5
    end

    # Disable Padrino cache buster
    def asset_stamp
      false
    end

    # Output a stylesheet link tag based on the current path
    #
    # @return [String]
    def auto_stylesheet_link_tag
      auto_tag(:css) do |path|
        stylesheet_link_tag path
      end
    end

    # Output a javascript tag based on the current path
    #
    # @return [String]
    def auto_javascript_include_tag
      auto_tag(:js) do |path|
        javascript_include_tag path
      end
    end

    # Output a stylesheet link tag based on the current path
    #
    # @param [Symbol] asset_ext The type of asset
    # @param [String] asset_dir Where to look for assets
    # @return [void]
    def auto_tag(asset_ext, asset_dir=nil)
      if asset_dir.nil?
        asset_dir = case asset_ext
          when :js  then config[:js_dir]
          when :css then config[:css_dir]
        end
      end

      # If the basename of the request as no extension, assume we are serving a
      # directory and join index_file to the path.
      path = File.join(asset_dir, current_path)
      path = path.sub(/#{Regexp.escape(File.extname(path))}$/, ".#{asset_ext}")

      yield path if sitemap.find_resource_by_path(path)
    end

    # Generate body css classes based on the current path
    #
    # @return [String]
    def page_classes(path = current_path.dup, options={})
      if path.is_a? Hash
        options = path
        path = current_path.dup
      end

      path << index_file if path.end_with?('/')
      path = ::Middleman::Util.strip_leading_slash(path)

      classes = []
      parts = path.split('.').first.split('/')
      parts.each_with_index { |_, i| classes << parts.first(i+1).join('_') }

      prefix = options[:numeric_prefix] || 'x'
      classes.map do |c|
        # Replace weird class name characters
        c = c.gsub(/[^a-zA-Z0-9\-_]/, '-')

        # Class names can't start with a digit
        c = "#{prefix}#{c}" if c =~ /\A\d/
        c
      end.join(' ')
    end

    # Get the path of a file of a given type
    #
    # @param [Symbol] kind The type of file
    # @param [String] source The path to the file
    # @return [String]
    def asset_path(kind, source)
      return source if source.to_s.include?('//') || source.to_s.start_with?('data:')
      asset_folder  = case kind
        when :css    then config[:css_dir]
        when :js     then config[:js_dir]
        when :images then config[:images_dir]
        when :fonts  then config[:fonts_dir]
        else kind.to_s
      end
      source = source.to_s.tr(' ', '')
      ignore_extension = (kind == :images || kind == :fonts) # don't append extension
      source << ".#{kind}" unless ignore_extension || source.end_with?(".#{kind}")
      asset_folder = '' if source.start_with?('/') # absolute path

      asset_url(source, asset_folder)
    end

    # Get the URL of an asset given a type/prefix
    #
    # @param [String] path The path (such as "photo.jpg")
    # @param [String] prefix The type prefix (such as "images")
    # @return [String] The fully qualified asset url
    def asset_url(path, prefix='')
      # Don't touch assets which already have a full path
      if path.include?('//') or path.start_with?('data:')
        path
      else # rewrite paths to use their destination path
        if resource = sitemap.find_resource_by_destination_path(url_for(path))
          resource.url
        else
          path = File.join(prefix, path)
          if resource = sitemap.find_resource_by_path(path)
            resource.url
          else
            File.join(config[:http_prefix], path)
          end
        end
      end
    end

    # Given a source path (referenced either absolutely or relatively)
    # or a Resource, this will produce the nice URL configured for that
    # path, respecting :relative_links, directory indexes, etc.
    def url_for(path_or_resource, options={})
      options_with_resource = options.merge(current_resource: current_resource)
      ::Middleman::Util.url_for(app, path_or_resource, options_with_resource)
    end

    # Overload the regular link_to to be sitemap-aware - if you
    # reference a source path, either absolutely or relatively,
    # you'll get that resource's nice URL. Also, there is a
    # :relative option which, if set to true, will produce
    # relative URLs instead of absolute URLs. You can also add
    #
    # config[:relative_links] = true
    #
    # to config.rb to have all links default to relative.
    #
    # There is also a :query option that can be used to append a
    # query string, which can be expressed as either a String,
    # or a Hash which will be turned into URL parameters.
    def link_to(*args, &block)
      url_arg_index = block_given? ? 0 : 1
      options_index = block_given? ? 1 : 2

      if block_given? && args.size > 2
        raise ArgumentError.new('Too many arguments to link_to(url, options={}, &block)')
      end

      if url = args[url_arg_index]
        options = args[options_index] || {}
        raise ArgumentError.new('Options must be a hash') unless options.is_a?(Hash)

        # Transform the url through our magic url_for method
        args[url_arg_index] = url_for(url, options)

        # Cleanup before passing to Padrino
        options.except!(:relative, :current_resource, :find_resource, :query, :anchor, :fragment)
      end

      super(*args, &block)
    end

    # Modified Padrino form_for that uses Middleman's url_for
    # to transform the URL.
    def form_tag(url, options={}, &block)
      url = url_for(url, options)
      super
    end
  end
end

Middleman::CoreExtensions::DefaultHelpers.register<|MERGE_RESOLUTION|>--- conflicted
+++ resolved
@@ -65,7 +65,6 @@
     end
 
     def capture_html(*args, &block)
-<<<<<<< HEAD
       handler = auto_find_proper_handler(&block)
       captured_block, captured_html = nil, ''
 
@@ -85,20 +84,6 @@
       else
         find_proper_handler
       end
-=======
-      if handler = auto_find_proper_handler(&block)
-        handler.capture_from_template(*args, &block)
-      else
-        block.call(*args)
-      end
-    end
-
-    def auto_find_proper_handler(&block)
-      engine = block_given? ? File.extname(block.source_location[0])[1..-1].to_sym : current_engine
-      return if engine == :slim && engine == current_engine
-      handler_class = ::Padrino::Helpers::OutputHelpers.handlers[engine]
-      handler_class && handler_class.new(self)
->>>>>>> 12defbc5
     end
 
     # Disable Padrino cache buster
