--- conflicted
+++ resolved
@@ -32,17 +32,6 @@
         self.defined_helpers += m
       end
 
-<<<<<<< HEAD
-=======
-      def extension_name
-        ext_name || name.underscore.split('/').last.to_sym
-      end
-
-      def register(n=extension_name)
-        ::Middleman::Extensions.register(n, self)
-      end
-
->>>>>>> 8eabe4d3
       def activate
         new(::Middleman::Application)
       end
