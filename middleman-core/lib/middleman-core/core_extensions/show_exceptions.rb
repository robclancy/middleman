# Support rack/showexceptions during development
module Middleman
  module CoreExtensions
    module ShowExceptions
<<<<<<< HEAD
      def self.included(app)
        # Require lib
        require 'rack/showexceptions'

        # Whether to catch and display exceptions
        # @return [Boolean]
        app.config.define_setting :show_exceptions, true, 'Whether to catch and display exceptions'

        # When in dev
        app.configure :development do
          # Include middlemare
          if config[:show_exceptions]
            use ::Rack::ShowExceptions
=======
      # Setup extension
      class << self
        # Once registered
        def registered(app)
          # Whether to catch and display exceptions
          # @return [Boolean]
          app.config.define_setting :show_exceptions, true, 'Whether to catch and display exceptions'

          # When in dev
          app.configure :development do
            # Include middlemare
            use ::Rack::ShowExceptions if config[:show_exceptions]
>>>>>>> 8eabe4d3
          end
        end
      end
    end
  end
end<|MERGE_RESOLUTION|>--- conflicted
+++ resolved
@@ -2,7 +2,6 @@
 module Middleman
   module CoreExtensions
     module ShowExceptions
-<<<<<<< HEAD
       def self.included(app)
         # Require lib
         require 'rack/showexceptions'
@@ -14,23 +13,7 @@
         # When in dev
         app.configure :development do
           # Include middlemare
-          if config[:show_exceptions]
-            use ::Rack::ShowExceptions
-=======
-      # Setup extension
-      class << self
-        # Once registered
-        def registered(app)
-          # Whether to catch and display exceptions
-          # @return [Boolean]
-          app.config.define_setting :show_exceptions, true, 'Whether to catch and display exceptions'
-
-          # When in dev
-          app.configure :development do
-            # Include middlemare
-            use ::Rack::ShowExceptions if config[:show_exceptions]
->>>>>>> 8eabe4d3
-          end
+          use ::Rack::ShowExceptions if config[:show_exceptions]
         end
       end
     end
