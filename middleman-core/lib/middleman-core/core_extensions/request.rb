# Built on Rack
require 'rack'
require 'rack/file'
require 'rack/lint'
require 'rack/head'

require 'middleman-core/util'
require 'middleman-core/template_renderer'

module Middleman
  module CoreExtensions
    # Base helper to manipulate asset paths
    module Request
      # Extension registered
      class << self
        # @private
<<<<<<< HEAD
        def included(app)
=======
        def registered(app)
>>>>>>> 8eabe4d3
          # CSSPIE HTC File
          ::Rack::Mime::MIME_TYPES['.htc'] = 'text/x-component'

          # Let's serve all HTML as UTF-8
          ::Rack::Mime::MIME_TYPES['.html'] = 'text/html; charset=utf-8'
          ::Rack::Mime::MIME_TYPES['.htm'] = 'text/html; charset=utf-8'

          app.extend ClassMethods
          app.extend ServerMethods

          Middleman.extend CompatibleClassMethods

          # Include instance methods
          app.send :include, InstanceMethods
        end
<<<<<<< HEAD
=======
        alias_method :included, :registered
>>>>>>> 8eabe4d3
      end

      module ClassMethods
        # Reset Rack setup
        #
        # @private
        def reset!
          @rack_app = nil
        end

        # Get the static instance
        #
        # @private
        # @return [Middleman::Application]
        def inst(&block)
          @inst ||= begin
            mm = new(&block)
            mm.run_hook :ready
            mm.config_context.execute_ready_callbacks
            mm
          end
        end

        # Set the shared instance
        #
        # @private
        # @param [Middleman::Application] inst
        # @return [void]
        attr_writer :inst

        # Return built Rack app
        #
        # @private
        # @return [Rack::Builder]
        def to_rack_app(&block)
          @rack_app ||= begin
            app = ::Rack::Builder.new
            app.use Rack::Lint
            app.use Rack::Head

            Array(@middleware).each do |klass, options, middleware_block|
              app.use(klass, *options, &middleware_block)
            end

            inner_app = inst(&block)
            app.map('/') { run inner_app }

            Array(@mappings).each do |path, map_block|
              app.map(path, &map_block)
            end

            app
          end
        end

        # Prototype app. Used in config.ru
        #
        # @private
        # @return [Rack::Builder]
        def prototype
          reset!
          to_rack_app
        end

        # Call prototype, use in config.ru
        #
        # @private
        def call(env)
          prototype.call(env)
        end

        # Use Rack middleware
        #
        # @param [Class] middleware Middleware module
        # @return [void]
        def use(middleware, *args, &block)
          @middleware ||= []
          @middleware << [middleware, args, block]
        end

        # Add Rack App mapped to specific path
        #
        # @param [String] map Path to map
        # @return [void]
        def map(map, &block)
          @mappings ||= []
          @mappings << [map, block]
        end
      end

      module ServerMethods
        # Create a new Class which is based on Middleman::Application
        # Used to create a safe sandbox into which extensions and
        # configuration can be included later without impacting
        # other classes and instances.
        #
        # rubocop:disable ClassVars
        # @return [Class]
        def server(&block)
          @@servercounter ||= 0
          @@servercounter += 1
          const_set("MiddlemanApplication#{@@servercounter}", Class.new(Middleman::Application, &block))
        end
      end

      module CompatibleClassMethods
        # Create a new Class which is based on Middleman::Application
        # Used to create a safe sandbox into which extensions and
        # configuration can be included later without impacting
        # other classes and instances.
        #
        # @return [Class]
        def server(&block)
          ::Middleman::Application.server(&block)
        end
      end

      # Methods to be mixed-in to Middleman::Application
      module InstanceMethods
<<<<<<< HEAD
        delegate :use, to: :"self.class"
        delegate :map, to: :"self.class"
=======
        # Backwards-compatibility with old request.path signature
        def request
          Thread.current[:legacy_request]
        end

        # Accessor for current path
        # @return [String]
        def current_path
          Thread.current[:current_path]
        end

        # Set the current path
        #
        # @param [String] path The new current path
        # @return [void]
        def current_path=(path)
          Thread.current[:current_path] = path
          Thread.current[:legacy_request] = ::Thor::CoreExt::HashWithIndifferentAccess.new(
                                                                                             path: path,
                                                                                             params: req ? ::Thor::CoreExt::HashWithIndifferentAccess.new(req.params) : {}
          )
        end

        delegate :use, to: :"self.class"
        delegate :map, to: :"self.class"

        # Rack request
        # @return [Rack::Request]
        def req
          Thread.current[:req]
        end

        def req=(value)
          Thread.current[:req] = value
        end
>>>>>>> 8eabe4d3

        def call(env)
          dup.call!(env)
        end

        # Rack Interface
        #
        # @param env Rack environment
        def call!(env)
          # Store environment, request and response for later
          req = ::Rack::Request.new(env)
          res = ::Rack::Response.new

          logger.debug "== Request: #{env['PATH_INFO']}"

          # Catch :halt exceptions and use that response if given
          catch(:halt) do
            process_request(env, req, res)

            res.status = 404

            res.finish
          end
        end

        # Halt the current request and return a response
        #
        # @param [String] response Response value
        def halt(response)
          throw :halt, response
        end

        # Core response method. We process the request, check with
        # the sitemap, and return the correct file, response or status
        # message.
        #
        # @param env
        # @param [Rack::Request] req
        # @param [Rack::Response] res
        def process_request(env, req, res)
          start_time = Time.now

          request_path = URI.decode(env['PATH_INFO'].dup)
          if request_path.respond_to? :force_encoding
            request_path.force_encoding('UTF-8')
          end
          request_path = ::Middleman::Util.full_path(request_path, self)

          # Run before callbacks
          run_hook :before

          # Get the resource object for this path
          resource = sitemap.find_resource_by_destination_path(request_path.gsub(' ', '%20'))

          # Return 404 if not in sitemap
          return not_found(res, request_path) unless resource && !resource.ignored?

          # If this path is a binary file, send it immediately
          return send_file(resource, env) if resource.binary?

          res['Content-Type'] = resource.content_type || 'text/plain'

          begin
            # Write out the contents of the page
            res.write resource.render

            # Valid content is a 200 status
            res.status = 200
          rescue Middleman::TemplateRenderer::TemplateNotFound => e
            res.write "Error: #{e.message}"
            res.status = 500
          end

          # End the request
          logger.debug "== Finishing Request: #{resource.destination_path} (#{(Time.now - start_time).round(2)}s)"
          halt res.finish
        end

        # Add a new mime-type for a specific extension
        #
        # @param [Symbol] type File extension
        # @param [String] value Mime type
        # @return [void]
        def mime_type(type, value)
          type = ".#{type}" unless type.to_s[0] == '.'
          ::Rack::Mime::MIME_TYPES[type] = value
        end

        # Halt request and return 404
        def not_found(res, path)
          res.status = 404
          res.write "<html><body><h1>File Not Found</h1><p>#{path}</p></body>"
          res.finish
        end

        # Immediately send static file
        def send_file(resource, env)
          file      = ::Rack::File.new nil
          file.path = resource.source_file
          response = file.serving(env)
          status = response[0]
          response[1]['Content-Encoding'] = 'gzip' if %w(.svgz .gz).include?(resource.ext)
          # Do not set Content-Type if status is 1xx, 204, 205 or 304, otherwise
          # Rack will throw an error (500)
          if !(100..199).include?(status) && ![204, 205, 304].include?(status)
            response[1]['Content-Type'] = resource.content_type || 'application/octet-stream'
          end
          halt response
        end
      end
    end
  end
end<|MERGE_RESOLUTION|>--- conflicted
+++ resolved
@@ -14,11 +14,7 @@
       # Extension registered
       class << self
         # @private
-<<<<<<< HEAD
         def included(app)
-=======
-        def registered(app)
->>>>>>> 8eabe4d3
           # CSSPIE HTC File
           ::Rack::Mime::MIME_TYPES['.htc'] = 'text/x-component'
 
@@ -34,10 +30,6 @@
           # Include instance methods
           app.send :include, InstanceMethods
         end
-<<<<<<< HEAD
-=======
-        alias_method :included, :registered
->>>>>>> 8eabe4d3
       end
 
       module ClassMethods
@@ -157,46 +149,8 @@
 
       # Methods to be mixed-in to Middleman::Application
       module InstanceMethods
-<<<<<<< HEAD
         delegate :use, to: :"self.class"
         delegate :map, to: :"self.class"
-=======
-        # Backwards-compatibility with old request.path signature
-        def request
-          Thread.current[:legacy_request]
-        end
-
-        # Accessor for current path
-        # @return [String]
-        def current_path
-          Thread.current[:current_path]
-        end
-
-        # Set the current path
-        #
-        # @param [String] path The new current path
-        # @return [void]
-        def current_path=(path)
-          Thread.current[:current_path] = path
-          Thread.current[:legacy_request] = ::Thor::CoreExt::HashWithIndifferentAccess.new(
-                                                                                             path: path,
-                                                                                             params: req ? ::Thor::CoreExt::HashWithIndifferentAccess.new(req.params) : {}
-          )
-        end
-
-        delegate :use, to: :"self.class"
-        delegate :map, to: :"self.class"
-
-        # Rack request
-        # @return [Rack::Request]
-        def req
-          Thread.current[:req]
-        end
-
-        def req=(value)
-          Thread.current[:req] = value
-        end
->>>>>>> 8eabe4d3
 
         def call(env)
           dup.call!(env)
@@ -236,7 +190,7 @@
         # @param env
         # @param [Rack::Request] req
         # @param [Rack::Response] res
-        def process_request(env, req, res)
+        def process_request(env, _, res)
           start_time = Time.now
 
           request_path = URI.decode(env['PATH_INFO'].dup)
