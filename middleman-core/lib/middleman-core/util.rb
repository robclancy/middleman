# Our custom logger
require "middleman-core/logger"

# For instrumenting
require "active_support/notifications"

# Using Thor's indifferent hash access
require "thor"

# Core Pathname library used for traversal
require "pathname"

require 'win32/file' if File::ALT_SEPARATOR

module Middleman

  module Util

    # Whether the source file is binary.
    #
    # @param [String] filename The file to check.
    # @return [Boolean]
    def self.binary?(filename)
<<<<<<< HEAD
      s = (File.read(filename, File.stat(filename).blksize) || "").split(//)
      ((s.size - s.grep(" ".."~").size) / s.size.to_f) > 0.30
=======
      ext = File.extname(filename)
      return false if Tilt.registered?(ext.sub('.',''))

      ext = ".#{ext}" unless ext.to_s[0] == ?.
      mime = ::Rack::Mime.mime_type(ext, nil) 
      return false unless mime
      return false if mime.start_with?('text/')
      return false if mime.include?('xml')
      return false if mime.include?('json')
      return false if mime.include?('javascript')
      true
>>>>>>> 7c9c4d03
    end

    # The logger
    #
    # @return [Middleman::Logger] The logger
    def self.logger(*args)
      if !@_logger || args.length > 0
        @_logger = ::Middleman::Logger.new(*args)
      end

      @_logger
    end

    # Facade for ActiveSupport/Notification
    def self.instrument(name, payload={}, &block)
      name << ".middleman" unless name =~ /\.middleman$/
      ::ActiveSupport::Notifications.instrument(name, payload, &block)
    end

    # Recursively convert a normal Hash into a HashWithIndifferentAccess
    #
    # @private
    # @param [Hash] data Normal hash
    # @return [Thor::CoreExt::HashWithIndifferentAccess]
    def self.recursively_enhance(data)
      if data.is_a? Hash
        data = ::Thor::CoreExt::HashWithIndifferentAccess.new(data)
        data.each do |key, val|
          data[key] = recursively_enhance(val)
        end
        data
      elsif data.is_a? Array
        data.each_with_index do |val, i|
          data[i] = recursively_enhance(val)
        end
        data
      else
        data
      end
    end

    # Normalize a path to not include a leading slash
    # @param [String] path
    # @return [String]
    def self.normalize_path(path)
      # The tr call works around a bug in Ruby's Unicode handling
      path.sub(/^\//, "").tr('','')
    end

    # Extract the text of a Rack response as a string.
    # Useful for extensions implemented as Rack middleware.
    # @param response The response from #call
    # @return [String] The whole response as a string.
    def self.extract_response_text(response)
      # The rack spec states all response bodies must respond to each
      result = ''
      response.each do |part, s|
        result << part
      end
      result
    end

    # Takes a matcher, which can be a literal string
    # or a string containing glob expressions, or a
    # regexp, or a proc, or anything else that responds
    # to #match or #call, and returns whether or not the
    # given path matches that matcher.
    #
    # @param matcher A matcher string/regexp/proc/etc
    # @param path A path as a string
    # @return [Boolean] Whether the path matches the matcher
    def self.path_match(matcher, path)
      if matcher.is_a? String
        path.match matcher
      elsif matcher.respond_to? :match
        matcher.match path
      elsif matcher.respond_to? :call
        matcher.call path
      else
        File.fnmatch(matcher.to_s, path)
      end
    end

    # Get a recusive list of files inside a set of paths.
    # Works with symlinks.
    #
    # @param path A path string or Pathname
    # @return [Array] An array of filenames
    def self.all_files_under(*paths)
      paths.flatten!
      paths.map! { |p| Pathname(p) }
      files = paths.select { |p| p.file? }
      paths.select {|p| p.directory? }.each do |dir|
        files << all_files_under(dir.children)
      end
      files.flatten
    end

    # Simple shared cache implementation
    class Cache
      # Initialize
      def initialize
        self.clear
      end

      # Either get the cached key or save the contents of the block
      #
      # @param key Anything Hash can use as a key
      def fetch(*key)
        @cache[key] ||= yield
      end

      # Whether the key is in the cache
      #
      # @param key Anything Hash can use as a key
      # @return [Boolean]
      def has_key?(key)
        @cache.has_key?(key)
      end

      # Get a specific key
      #
      # @param key Anything Hash can use as a key
      def get(key)
        @cache[key]
      end

      # Array of keys
      # @return [Array]
      def keys
        @cache.keys
      end

      # Clear the entire cache
      # @return [void]
      def clear
        @cache = {}
      end

      # Set a specific key
      #
      # @param key Anything Hash can use as a key
      # @param value Cached value
      # @return [void]
      def set(key, value)
        @cache[key] = value
      end

      # Remove a specific key
      # @param key Anything Hash can use as a key
      def remove(*key)
        @cache.delete(key)
      end
    end
  end
end<|MERGE_RESOLUTION|>--- conflicted
+++ resolved
@@ -10,7 +10,7 @@
 # Core Pathname library used for traversal
 require "pathname"
 
-require 'win32/file' if File::ALT_SEPARATOR
+require "rack"
 
 module Middleman
 
@@ -21,10 +21,6 @@
     # @param [String] filename The file to check.
     # @return [Boolean]
     def self.binary?(filename)
-<<<<<<< HEAD
-      s = (File.read(filename, File.stat(filename).blksize) || "").split(//)
-      ((s.size - s.grep(" ".."~").size) / s.size.to_f) > 0.30
-=======
       ext = File.extname(filename)
       return false if Tilt.registered?(ext.sub('.',''))
 
@@ -36,7 +32,6 @@
       return false if mime.include?('json')
       return false if mime.include?('javascript')
       true
->>>>>>> 7c9c4d03
     end
 
     # The logger
