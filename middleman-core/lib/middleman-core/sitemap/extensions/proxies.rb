module Middleman
  module Sitemap
    module Extensions
<<<<<<< HEAD
      # Manages the list of proxy configurations and manipulates the sitemap
      # to include new resources based on those configurations
      class Proxies
        def initialize(sitemap)
          @app = sitemap.app
          @app.add_to_config_context :proxy, &method(:create_proxy)
          @app.define_singleton_method(:proxy, &method(:create_proxy))

          @proxy_configs = Set.new

          ::Middleman::Sitemap::Resource.send :include, ProxyResourceInstanceMethods
        end

        # Setup a proxy from a path to a target
        # @param [String] path
        # @param [String] target
        # @param [Hash] opts options to apply to the proxy, including things like
        #               :locals, :ignore to hide the proxy target, :layout, and :directory_indexes.
        # @return [void]
        def create_proxy(path, target, opts={})
          options = opts.dup
=======
      module Proxies
        # Setup extension
        class << self
          # Once registered
          def registered(app)
            ::Middleman::Sitemap::Resource.send :include, ResourceInstanceMethods

            # Include methods
            app.send :include, InstanceMethods
          end

          alias_method :included, :registered
        end

        module ResourceInstanceMethods
          # Whether this page is a proxy
          # rubocop:disable TrivialAccessors
          # @return [Boolean]
          def proxy?
            @proxied_to
          end
>>>>>>> 8eabe4d3

          metadata = { options: {}, locals: {} }
          metadata[:locals] = options.delete(:locals) || {}

<<<<<<< HEAD
          @app.ignore(target) if options.delete(:ignore)
          metadata[:options] = options
=======
          # The path of the page this page is proxied to, or nil if it's not proxied.
          # @return [String]
          attr_reader :proxied_to

          # The resource for the page this page is proxied to. Throws an exception
          # if there is no resource.
          # @return [Sitemap::Resource]
          def proxied_to_resource
            proxy_resource = store.find_resource_by_path(proxied_to)
>>>>>>> 8eabe4d3

          @proxy_configs << ProxyConfiguration.new(path: path, target: target, metadata: metadata)

          @app.sitemap.rebuild_resource_list!(:added_proxy)
        end

        # Update the main sitemap resource list
        # @return [void]
        def manipulate_resource_list(resources)
          resources + @proxy_configs.map do |config|
            p = ::Middleman::Sitemap::Resource.new(
              @app.sitemap,
              config.path
            )
            p.proxy_to(config.target)

<<<<<<< HEAD
            p.add_metadata(config.metadata)
            p
=======
          # rubocop:disable AccessorMethodName
          def get_source_file
            if proxy?
              proxied_to_resource.source_file
            else
              super
            end
>>>>>>> 8eabe4d3
          end
        end
      end

      # Configuration for a proxy instance
      class ProxyConfiguration
        # The path that this proxy will appear at in the sitemap
        attr_reader :path
        def path=(p)
          @path = ::Middleman::Util.normalize_path(p)
        end

        # The existing sitemap path that this will proxy to
        attr_reader :target
        def target=(t)
          @target = ::Middleman::Util.normalize_path(t)
        end

        # Additional metadata like locals to apply to the proxy
        attr_accessor :metadata

        # Create a new proxy configuration from hash options
        def initialize(options={})
          options.each do |key, value|
            send "#{key}=", value
          end
        end

        # Two configurations are equal if they reference the same path
        def eql?(other)
          other.path == path
        end

<<<<<<< HEAD
        # Two configurations are equal if they reference the same path
        def hash
          path.hash
        end
      end
=======
          # Setup a proxy from a path to a target
          # @param [String] path
          # @param [String] target
          # @param [Hash] opts options to apply to the proxy, including things like
          #               :locals, :ignore to hide the proxy target, :layout, and :directory_indexes.
          # @return [void]
          def proxy(path, target, opts={}, &block)
            metadata = { options: {}, locals: {}, blocks: [] }
            metadata[:blocks] << block if block_given?
            metadata[:locals] = opts.delete(:locals) || {}
>>>>>>> 8eabe4d3

      module ProxyResourceInstanceMethods
        # Whether this page is a proxy
        # @return [Boolean]
        def proxy?
          !!@proxied_to
        end

<<<<<<< HEAD
        # Set this page to proxy to a target path
        # @param [String] target
        # @return [void]
        def proxy_to(target)
          target = ::Middleman::Util.normalize_path(target)
          raise "You can't proxy #{path} to itself!" if target == path
          @proxied_to = target
        end
=======
            @proxy_configs << ProxyConfiguration.new(path: path, target: target, metadata: metadata)
>>>>>>> 8eabe4d3

        # The path of the page this page is proxied to, or nil if it's not proxied.
        # @return [String]
        attr_reader :proxied_to

        # The resource for the page this page is proxied to. Throws an exception
        # if there is no resource.
        # @return [Sitemap::Resource]
        def proxied_to_resource
          proxy_resource = store.find_resource_by_path(proxied_to)

          unless proxy_resource
            raise "Path #{path} proxies to unknown file #{proxied_to}:#{store.resources.map(&:path)}"
          end

          if proxy_resource.proxy?
            raise "You can't proxy #{path} to #{proxied_to} which is itself a proxy."
          end

          proxy_resource
        end

        def get_source_file
          if proxy?
            proxied_to_resource.source_file
          else
            super
          end
        end

        def content_type
          mime_type = super
          return mime_type if mime_type

          if proxy?
            proxied_to_resource.content_type
          else
            nil
          end
        end
      end
    end
  end
end<|MERGE_RESOLUTION|>--- conflicted
+++ resolved
@@ -1,7 +1,6 @@
 module Middleman
   module Sitemap
     module Extensions
-<<<<<<< HEAD
       # Manages the list of proxy configurations and manipulates the sitemap
       # to include new resources based on those configurations
       class Proxies
@@ -23,47 +22,12 @@
         # @return [void]
         def create_proxy(path, target, opts={})
           options = opts.dup
-=======
-      module Proxies
-        # Setup extension
-        class << self
-          # Once registered
-          def registered(app)
-            ::Middleman::Sitemap::Resource.send :include, ResourceInstanceMethods
-
-            # Include methods
-            app.send :include, InstanceMethods
-          end
-
-          alias_method :included, :registered
-        end
-
-        module ResourceInstanceMethods
-          # Whether this page is a proxy
-          # rubocop:disable TrivialAccessors
-          # @return [Boolean]
-          def proxy?
-            @proxied_to
-          end
->>>>>>> 8eabe4d3
 
           metadata = { options: {}, locals: {} }
           metadata[:locals] = options.delete(:locals) || {}
 
-<<<<<<< HEAD
           @app.ignore(target) if options.delete(:ignore)
           metadata[:options] = options
-=======
-          # The path of the page this page is proxied to, or nil if it's not proxied.
-          # @return [String]
-          attr_reader :proxied_to
-
-          # The resource for the page this page is proxied to. Throws an exception
-          # if there is no resource.
-          # @return [Sitemap::Resource]
-          def proxied_to_resource
-            proxy_resource = store.find_resource_by_path(proxied_to)
->>>>>>> 8eabe4d3
 
           @proxy_configs << ProxyConfiguration.new(path: path, target: target, metadata: metadata)
 
@@ -80,18 +44,8 @@
             )
             p.proxy_to(config.target)
 
-<<<<<<< HEAD
             p.add_metadata(config.metadata)
             p
-=======
-          # rubocop:disable AccessorMethodName
-          def get_source_file
-            if proxy?
-              proxied_to_resource.source_file
-            else
-              super
-            end
->>>>>>> 8eabe4d3
           end
         end
       end
@@ -125,33 +79,20 @@
           other.path == path
         end
 
-<<<<<<< HEAD
         # Two configurations are equal if they reference the same path
         def hash
           path.hash
         end
       end
-=======
-          # Setup a proxy from a path to a target
-          # @param [String] path
-          # @param [String] target
-          # @param [Hash] opts options to apply to the proxy, including things like
-          #               :locals, :ignore to hide the proxy target, :layout, and :directory_indexes.
-          # @return [void]
-          def proxy(path, target, opts={}, &block)
-            metadata = { options: {}, locals: {}, blocks: [] }
-            metadata[:blocks] << block if block_given?
-            metadata[:locals] = opts.delete(:locals) || {}
->>>>>>> 8eabe4d3
 
       module ProxyResourceInstanceMethods
         # Whether this page is a proxy
         # @return [Boolean]
+        # rubocop:disable TrivialAccessors
         def proxy?
-          !!@proxied_to
+          @proxied_to
         end
 
-<<<<<<< HEAD
         # Set this page to proxy to a target path
         # @param [String] target
         # @return [void]
@@ -160,9 +101,6 @@
           raise "You can't proxy #{path} to itself!" if target == path
           @proxied_to = target
         end
-=======
-            @proxy_configs << ProxyConfiguration.new(path: path, target: target, metadata: metadata)
->>>>>>> 8eabe4d3
 
         # The path of the page this page is proxied to, or nil if it's not proxied.
         # @return [String]
@@ -185,6 +123,7 @@
           proxy_resource
         end
 
+        # rubocop:disable AccessorMethodName
         def get_source_file
           if proxy?
             proxied_to_resource.source_file
