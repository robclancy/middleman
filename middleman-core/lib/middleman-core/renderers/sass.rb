--- conflicted
+++ resolved
@@ -12,14 +12,6 @@
           # Default sass options
           app.config.define_setting :sass, {}, 'Sass engine options'
 
-<<<<<<< HEAD
-=======
-          app.before_configuration do
-            template_extensions scss: :css,
-                                sass: :css
-          end
-
->>>>>>> 8eabe4d3
           # Tell Tilt to use it as well (for inline sass blocks)
           ::Tilt.register 'sass', SassPlusCSSFilenameTemplate
           ::Tilt.prefer(SassPlusCSSFilenameTemplate)
@@ -39,13 +31,7 @@
         def initialize(*args, &block)
           super
 
-<<<<<<< HEAD
-          if @options.key?(:context)
-            @context = @options[:context]
-          end
-=======
           @context = @options[:context] if @options.key?(:context)
->>>>>>> 8eabe4d3
         end
 
         # Define the expected syntax for the template
