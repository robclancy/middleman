# Require Gem
require 'liquid'

module Middleman
  module Renderers
    # Liquid Renderer
    module Liquid
      # Setup extension
      class << self
        # Once registerd
        def registered(app)
<<<<<<< HEAD
=======
          app.before_configuration do
            template_extensions liquid: :html
          end

>>>>>>> 8eabe4d3
          # After config, setup liquid partial paths
          app.after_configuration do
            ::Liquid::Template.file_system = ::Liquid::LocalFileSystem.new(source_dir)

            # Convert data object into a hash for liquid
<<<<<<< HEAD
            sitemap.provides_metadata %r{\.liquid$} do |path|
=======
            sitemap.provides_metadata %r{\.liquid$} do
>>>>>>> 8eabe4d3
              { locals: { data: data.to_h } }
            end
          end
        end

        alias_method :included, :registered
      end
    end
  end
end<|MERGE_RESOLUTION|>--- conflicted
+++ resolved
@@ -9,23 +9,12 @@
       class << self
         # Once registerd
         def registered(app)
-<<<<<<< HEAD
-=======
-          app.before_configuration do
-            template_extensions liquid: :html
-          end
-
->>>>>>> 8eabe4d3
           # After config, setup liquid partial paths
           app.after_configuration do
             ::Liquid::Template.file_system = ::Liquid::LocalFileSystem.new(source_dir)
 
             # Convert data object into a hash for liquid
-<<<<<<< HEAD
-            sitemap.provides_metadata %r{\.liquid$} do |path|
-=======
             sitemap.provides_metadata %r{\.liquid$} do
->>>>>>> 8eabe4d3
               { locals: { data: data.to_h } }
             end
           end
