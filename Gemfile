--- conflicted
+++ resolved
@@ -1,7 +1,6 @@
 source 'https://rubygems.org'
 
 # Build and doc tools
-<<<<<<< HEAD
 gem 'rake', '~> 10.3', require: false
 gem 'yard', '~> 0.8', require: false
 
@@ -11,32 +10,19 @@
 gem 'rspec', '~> 3.0'
 gem 'fivemat', '~> 1.3'
 gem 'cucumber', '~> 1.3'
-=======
-gem 'rake',     '~> 10.3.2', require: false
-gem 'yard',     '~> 0.8.0', require: false
-
-# Test tools
-gem 'cucumber', '~> 1.3.1'
-gem 'fivemat',  '~> 1.2.1'
-gem 'aruba',    '~> 0.6.0'
-gem 'rspec',    '~> 2.12'
-gem 'simplecov'
->>>>>>> 8bf52385
 
 # Optional middleman dependencies, included for tests
 gem 'less', '2.3.0', require: false
-gem 'slim', '~> 2.0', require: false
-gem 'liquid', '~> 2.6', require: false
-gem 'stylus', '~> 1.0', require: false
-gem 'sinatra','~> 1.4', require: false
-gem 'asciidoctor', '~> 0.1', require: false
+gem 'slim', '>= 2.0', require: false
+gem 'liquid', '>= 2.6', require: false
+gem 'stylus', '>= 1.0', require: false
+gem 'sinatra', '>= 1.4', require: false
+gem 'redcarpet', '>= 3.1', require: false unless RUBY_ENGINE == 'jruby'
+gem 'asciidoctor', '>= 0.1', require: false
 
-# For less, since it doesn't use ExecJS (which also means less wont work on windows)
-gem 'therubyracer', platforms: :ruby
-gem 'therubyrhino', platforms: :jruby
-
-# Redcarpet doesn't work on JRuby
-gem 'redcarpet', '~> 3.1', require: false unless RUBY_ENGINE == 'jruby'
+# For less, note there is no compatible JS runtime for windows
+gem 'therubyracer', '>= 0.12', platforms: :ruby
+gem 'therubyrhino', '>= 2.0', platforms: :jruby
 
 # Code Quality
 gem 'rubocop', '~> 0.24', require: false
