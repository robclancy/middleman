require 'rubygems' unless defined?(Gem)
require 'rake'

require File.expand_path('../middleman-core/lib/middleman-core/version.rb', __FILE__)

ROOT = File.expand_path(File.dirname(__FILE__))
GEM_NAME = 'middleman'

middleman_gems = %w(middleman-core middleman-templates middleman-cli middleman)
GEM_PATHS = middleman_gems.freeze

def sh_rake(command)
  sh "#{Gem.ruby} -S rake #{command}", verbose: true
<<<<<<< HEAD
end

def say(text, color=:magenta)
  n = { bold: 1, red: 31, green: 32, yellow: 33, blue: 34, magenta: 35 }.fetch(color, 0)
  puts "\e[%dm%s\e[0m" % [n, text]
end

desc "Run 'install' for all projects"
task :install do
  GEM_PATHS.each do |dir|
    Dir.chdir(dir) { sh_rake(:install) }
  end
end

desc 'Clean pkg and other stuff'
task :clean do
  GEM_PATHS.each do |g|
    %w(tmp pkg coverage).each { |dir| sh 'rm -rf %s' % File.join(g, dir) }
  end
end

desc 'Clean pkg and other stuff'
task :uninstall do
  sh 'gem search --no-version middleman | grep middleman | xargs gem uninstall -a'
=======
>>>>>>> 8eabe4d3
end

desc 'Displays the current version'
task :version do
  puts "Current version: #{Middleman::VERSION}"
end

<<<<<<< HEAD
desc 'Bumps the version number based on given version'
task :bump, [:version] do |t, args|
  raise 'Please specify version=x.x.x !' unless args.version
  version_path = File.dirname(__FILE__) + '/middleman-core/lib/middleman-core/version.rb'
  version_text = File.read(version_path).sub(/VERSION = '[\d\.\w]+'/, "VERSION = '#{args.version}'")
  say "Updating Middleman to version #{args.version}"
  File.open(version_path, 'w') { |f| f.write version_text }
  sh 'git commit -a -m "Bumped version to %s"' % args.version
end

desc 'Executes a fresh install removing all middleman version and then reinstall all gems'
task fresh: [:uninstall, :install, :clean]

=======
>>>>>>> 8eabe4d3
desc 'Pushes repository to GitHub'
task :push do
  puts 'Pushing to github...'
  sh "git tag v#{Middleman::VERSION}"
  sh 'git push origin master'
  sh "git push origin v#{Middleman::VERSION}"
end

desc 'Release all middleman gems'
task publish: :push do
<<<<<<< HEAD
  say 'Pushing to rubygems...'
=======
  puts 'Pushing to rubygems...'
>>>>>>> 8eabe4d3
  GEM_PATHS.each do |dir|
    Dir.chdir(dir) { sh_rake('release') }
  end
end

desc 'Generate documentation for all middleman gems'
task :doc do
  GEM_PATHS.each do |g|
    Dir.chdir("#{File.join(ROOT, g)}") { sh "#{Gem.ruby} -S rake yard" }
  end
end

desc 'Run tests for all middleman gems'
task :test do
  GEM_PATHS.each do |g|
    Dir.chdir("#{File.join(ROOT, g)}") { sh "#{Gem.ruby} -S rake test" }
  end
  Rake::Task['rubocop'].invoke
end

desc 'Run specs for all middleman gems'
task :spec do
  GEM_PATHS.each do |g|
    Dir.chdir("#{File.join(ROOT, g)}") { sh "#{Gem.ruby} -S rake spec" }
  end
end

require 'rubocop/rake_task'
desc 'Run RuboCop to check code consistency'
Rubocop::RakeTask.new(:rubocop) do |task|
  task.fail_on_error = false
end

desc 'Run tests for all middleman gems'
task default: :test<|MERGE_RESOLUTION|>--- conflicted
+++ resolved
@@ -11,33 +11,6 @@
 
 def sh_rake(command)
   sh "#{Gem.ruby} -S rake #{command}", verbose: true
-<<<<<<< HEAD
-end
-
-def say(text, color=:magenta)
-  n = { bold: 1, red: 31, green: 32, yellow: 33, blue: 34, magenta: 35 }.fetch(color, 0)
-  puts "\e[%dm%s\e[0m" % [n, text]
-end
-
-desc "Run 'install' for all projects"
-task :install do
-  GEM_PATHS.each do |dir|
-    Dir.chdir(dir) { sh_rake(:install) }
-  end
-end
-
-desc 'Clean pkg and other stuff'
-task :clean do
-  GEM_PATHS.each do |g|
-    %w(tmp pkg coverage).each { |dir| sh 'rm -rf %s' % File.join(g, dir) }
-  end
-end
-
-desc 'Clean pkg and other stuff'
-task :uninstall do
-  sh 'gem search --no-version middleman | grep middleman | xargs gem uninstall -a'
-=======
->>>>>>> 8eabe4d3
 end
 
 desc 'Displays the current version'
@@ -45,22 +18,6 @@
   puts "Current version: #{Middleman::VERSION}"
 end
 
-<<<<<<< HEAD
-desc 'Bumps the version number based on given version'
-task :bump, [:version] do |t, args|
-  raise 'Please specify version=x.x.x !' unless args.version
-  version_path = File.dirname(__FILE__) + '/middleman-core/lib/middleman-core/version.rb'
-  version_text = File.read(version_path).sub(/VERSION = '[\d\.\w]+'/, "VERSION = '#{args.version}'")
-  say "Updating Middleman to version #{args.version}"
-  File.open(version_path, 'w') { |f| f.write version_text }
-  sh 'git commit -a -m "Bumped version to %s"' % args.version
-end
-
-desc 'Executes a fresh install removing all middleman version and then reinstall all gems'
-task fresh: [:uninstall, :install, :clean]
-
-=======
->>>>>>> 8eabe4d3
 desc 'Pushes repository to GitHub'
 task :push do
   puts 'Pushing to github...'
@@ -71,11 +28,7 @@
 
 desc 'Release all middleman gems'
 task publish: :push do
-<<<<<<< HEAD
-  say 'Pushing to rubygems...'
-=======
   puts 'Pushing to rubygems...'
->>>>>>> 8eabe4d3
   GEM_PATHS.each do |dir|
     Dir.chdir(dir) { sh_rake('release') }
   end
