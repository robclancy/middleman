master
===

<<<<<<< HEAD
* Asciidoc information now available with the `asciidoc` local, which is a normal hash.
* Remove `page` template local. Use `current_resource` instead.
* Dropped support for `page` & `proxy` blocks.
* Dropped support for instance variables inside templates.
* Moved all rendering into `TemplateRenderer` and `FileRenderer`
* Placed all template evaluation inside the `TemplateContext` class
* Remove deprecated `request` instance
* Remove old module-style extension support
* Placed all `config.rb` evaluation inside the `ConfigContext` class
=======
* Update Padrino to 0.12.0. Introduces BREAKING CHANGE for Haml. Helpers which take blocks used to require `-` instead of `=` to work correctly. Now, all helpers which output content should use `=`. See: http://www.padrinorb.com/blog/upgrading-padrino-from-0-11-x-to-0-12-0-guide
* Depend on Erubis and remove support for specifying another ERb engine.
* Removed the ability to set the `sass_cache_path`.

3.2.2
===

* Specify the full path to the NEWLINE constant
* Refactor some internals which were dependent on certain order of operations
* Updated i18n dep
* Updated Uglifier dep
>>>>>>> 12defbc5

3.2.1
===

* Allow path to be passed to page_classes. #1120
* Parallelize gzip extension using four threads. #1116
* Fix locale issue when using gzip extension
* Better handle UTF-8 filenames
* Update Padrino to 0.11.4 and Tilt to 1.4.1

3.2.0
===

* Dropped support for Ruby 1.8
* Dropped empty "middleman-more" gem
* Support the AsciiDoc format
* `page_classes` now prefixes class names starting with numbers with an alpha character. "x" by default.
* AREL-style sitemap query language no longer mutates on filter
* Logging can now be forwarded to a file
* Syntax errors in config.rb no longer hang the server
* Fixed memory leak when adding blocks to resources. #1020
* Support HEAD requests in the server

3.1.6
===

* Magic sitemap-aware links and image references now work when your markdown engine is Kramdown (the default for Middleman).
* Having the build directory be a symlink no longer causes the --clean (default) option to wipe out your build.
* Fix handling paths and URLs with spaces in them. #961
* Loosen up Kramdown dependency to allow for using version 1.2.
* Loosen up Listen dependency so it works with sass betas.
* Look for assets using url_for before falling back to the "images" directory. #1017
* Do not cache generated redirect index file. #1019
* Make an effort to handle spaces in filenames in a way that url_for can handle. #961
* Fix localization via filename extension. #1015

3.1.5
===

* Escape filenames in regexes. Fixes #942.
* Create automated alt tag addition, based on image name.
* Add listener latency option. (Aliased to -l)
* Add support/tests for Redcarpet 3.0.0 features
  - :underline
  - :highlight
  - :disable_indented_code_blocks
*  Fix support for
  - :link_attributes
  - :filter_html

3.1.4
===

* Support kramdown 1.1
* Support redcarpet's :no_links & :no_images. #951

3.1.3
===

* Fixed typo in rack extensions block
* Add support for nojekyll dotfile

3.1.2
===

* Locales regex was broken, selecting .yml files from data folder.
* Fix for implied extensions getting a layout. (Mentioned in #901)git pu
* Added `redirect` command for generating meta refreshes

3.1.1
===

* Check if set is redefining a param at the class level. Fixes #939
* Correctly escape `content_tag` when using a block. Fixes #941

3.1.0 Highlights
===

* Autoload support (moving away from middleman-more)
* New Configuration System
* New v4 Extension API
* `/__middleman' inspector
* Added Ruby 2.0, dropped Ruby 1.9.2
* Fully tested on JRuby 1.9
* Build defaults to --clean

3.1.0.rc.4
===

* Blocks with different templating languages than their layout now work as expected. #860
* Ruby 1.8 users will need to add the following to their Gemfiles:
  platforms :mri_18 do
    gem "ruby18_source_location"
  end
* The `endpoint` method allows the building of Rack-based files or arbitrary content.

3.1.0.rc.2
===

* `layouts_dir` is now configurable
* Custom template classes can now override the file used for creating the project Gemfile.
* Add an "empty" template that produces the minimum necessary structure for a Middleman project.
* Fix ignoring layouts from the sitemap when the source directory has been set to something other than 'source'. #896
* Track test coverage with simplecov
* i18n only autodetects languages in the `locales` root
* Frontmatter cache fixes solve performance regressions found in 3.1.x
* Vendor padrino-* to avoid dep hell
* `middleman-more` gem returns, but it's empty for backwards compat
* Prefer internal files.exists? over ruby's slow File.exists?

3.1.0.rc.1
===

* Move more into core, autoloaded if gems are available.
* DataStore may now be accessed like a hash with #[] and #has_key?. #880
* The i18n extension now supports providing localized templates as separate files, like index.es.html.haml. #816, #823
* The list of regular expressions for which files are ignored by the file watcher are now configurable.
* Revert to Thor 0.15.x
* Revert to padrino-helpers 0.10.x (dependency hell)
* Drop i18n dep to match activesupport at 0.6.1

3.1.0.beta.2
===

* Extension template uses new class-based Extension
* Fix missing children in some sitemap traversal operations. #837
* Add respond_to? to DataStore. #872
* Allow discovery of prerelease gems.  #873
* Include middleman-livereload in default Gemfile
* Update Rack dependency to 1.5.x
* Update to Listen 1.0.x
* Update to padrino-helpers 0.11.x
* Update uglifier to 2.0.x
* Convert all of middleman-more to new class-based Extensions

3.1.0.beta.1
===

* Support Slim 2.0 ::Slim::Embedded
* "middleman build" will clean out old files from the build directory by default now, without needing to pass "--clean". Pass "--no-clean" to disable. #862
* Allow frontmatter to be side-loaded from a neighboring file with a .frontmatter extension: #855
* Allow frontmatter "renderer_options" key to overwrite renderer options on a per-file basis. #859
* A custom :partials_dir may be configured, and partials will be looked up from it. #854
* The sprockets environment is now available before config.rb is run, so you can mess with it.
* Added a "t" helper that delegates to I18n.t, just like Rails. #853.
* I18n will fall back to the default locale if a translation in the current locale is not found. You can disable this behavior by passing `:no_fallbacks => true` when activating `:i18n`. More settings documented at https://github.com/svenfuchs/i18n/wiki/Fallbacks . #853
* Switched default Markdown engine to Kramdown. #852
* Overhaul content-type handling, and add a `:content_type` parameter for `page`, `proxy`, and frontmatter that allows for overriding the default content type. #851
* Fixes for upcoming Sass versions.
* Fix markdown filters in Haml 4 so that they don't throw errors when generating links/images and so they use our magic image_tag/link_to methods. #662
* Fix a number of bugs with i18n. Add a `:lang` option that can be used with `page` or `proxy` to set the I18n.locale of a page. #845
* Directory names in the data folder are treated as part of the data key. #836
* Properly reload the server when files change in "lib" or "helpers". #835
* Replace Rainpress CSS minifier with the one built into Sass.
* Changed 'default' and 'html5' templates to use 'current_page.data.title' instead of 'data.page.title'. #825
* Include file extension in template cache. #798
* Support for Ruby 2.0.0.
* "middleman console" will give you a console where you can mess around inside your middleman context. #775
* Add to Compass import paths instead of resetting them. #707
* There are now metadata pages in the preview server at "/__middleman/" that show information about the sitemap and site configuration. #374 and #776
* The sitemap is now queryable with an ARel-like API. #650
* Reorganize SMACSS template. #591
* No longer bundle native file watchers - add an appropriate gem (rb-fsevent for OS X, rb-inotify for Linux, wdm for windows) to your Gemfile.
* `activate :asset_host, :host => hostname` can be used to configure `:asset_host`.
* Path matchers (for things like ignore and page) correctly work with string matchers. #689
* Configuration has been moved to Middleman::Configuration::ConfigurationManager. This is backwards-compatible, but offers a nicer way of getting and setting configuration for extensions, including documenting those settings and their defaults. #620.

3.0.13
===

* Require Tilt 1.3.6 (older versions have errant .csv template type)
* Unregister Tilt HTML handler
* Fix dynamic multi-byte utf-8 files rebuilding. #806
* Force locale to english for number_to_human_size in the gzip extension. #804
* Don't use the logger from a trap context. Ruby 2.0.0 support. #801.
* Serve extensionless files or dotfiles with text/plain MIME type

3.0.12
===

* Update to listen 0.7.x. No longer depend on rb-inotify. *nix users should add to Gemfile.
* Support Haml 4
* :debug_assets can no longer be turned on in the build environment.
* Helpers now work with JS/CSS files with .erb processing.
* Provide an informative exception when link_to is used improperly.
* Force .svgz files to be treated as binary.
* Add a url_for method that performs the link_to magic URL generation without a link. Make form_for use url_for. #739
* Fix issues when combining relative assets and cache buster.
* Support the .yaml extension for data files.
* Handle non-english default languages in i18n. Fixes #584. #771
* Allow frontmatter to be parsed on templates outside the project root
* Improve detection of binary files. #763
* Add before_render and after_render hooks that can be used by extensions to modify templates before they're rendered or modify the rendered output before it's returned. #761 & #774
* Tightened up dependencies
* Print the command for running middleman in verbose mode with quotes so Bundler doesn't swallow the verbose flag. #750

3.0.11
====

* Mitigate major perf regression caused by the Middleman::Util#binary? method

3.0.10
====

* Avoid looking in binary files for frontmatter. #728
* Allow nested i18n files. #725
* Better adapt to Rack interface. #709
* Add --force-polling flag. #730, #644

3.0.9
====

* Lock Rack to 1.4.1 until BodyProxy bug is resolved. #709
* Safely de-register Tilt extensions which are missing gems. #713

3.0.8
====

* Directly send binary files in preview and copy them in build, avoiding reading large binary files into memory for rendering. #643 #699
* Make link_to helper ignore QueryString values when looking up Sitemap resources
* Directly copy binary files during build, and stream them during preview, to avoid reading them into memory
* Make sure all paths in Sitemap are using Pathname

3.0.7
====

* Turn html5 boilerplate into a layout
* Fix errors when templates have empty YAML
* Show the hostname when initializing MM
* Fix issues when using Redcarpet inside Slim
* Make automatic_image_sizes avoid SVGs

3.0.6
====
* Make Sitemap more thread-safe.
* Asset-hash fixes in conjunction with Sprockets.
* Proxy improvements.
* Handle directories with a tilde (~) in their path.
* Print better error message which port is already in use.
* Terminal signal improvements, shutsdown correctly when Terminal closed.
* Bundled Normalize.css updated to 2.0.1
* Fixed Encoding extension activation
* Reload i18n on file changes (#616)

3.0.5
====
* Require newer version of listen.
* Handful of sitemap speed improvements.
* Fix previewing of directories with periods in their name.
* Add CLI ability to skip gemfile and bundler init.
* Fix asset_hash when used in conjunction with Rack middleware.
* Fix LiveReload extension issues.

3.0.3-3.0.4
====
* Add reload_paths to server CLI to add additional paths to reload MM on change.
* Re-organize app reloading code, don't need to restart listen every time.

3.0.2
====
* Logger has no such method .warning. Closes #582

3.0.1
====
* HTML5 Boilerplate version 4.0.0
* Use wdm for Windows
* Fix buggy color renaming in built-in CSS minifier. #576
* Fix Sass/Scss filter in Slim templates
* Added SMACSS template
* Give file metadata (such as frontmatter) precedence over path meta. #552
* Add `sass_assets_paths` option for arbitrary sass partial locations.
* Don't catch CoffeeScript errors when in build mode.
* Extract load_paths so they aren't locked into the binary
* Add middleman/rack for better config.ru support
* Use centralized Logger and add benchmark methods

3.0.0
====
* Improve asset methods and link_to by making them more clever and aware of options such as relative_assets and http_prefix
* Refer to --verbose, instead of --debug in CLI error message (#505)
* Cleanup listener setup and teardown
* Update to Padrino 0.10.7 and Thor 0.15 (#495)
* Build output correctly shows update and identical, instead of create for all.
* automatic_directory_matcher (#491)

3.0.0.rc.2
====
* Doing a build now shows identical files (#475)
* asset_hash, minify_javascript, and minify_css can now accept regexes, globs,
  and procs (#489, #480)
* The `link_to` helper can now accept a sitemap Resource as a URL (#474)
* The preview server now correctly listens for changes (#487, #464)
* HTMLs are now served with a 'utf-8' charset instead of 'utf8' (#478)
* UTF-8 is now the new default encoding for data and templates (#486, #483)
* New :encoding setting that allows users to change default encoding
* You may now use the `use` method with a block when adding Rack middleware
* Middleman now depends on Listen 0.4.5+ and ActiveSupport 3.2.6+
* Attempt to avoid issues with RVM's default Bundler (#466)
* Fix issue where Middleman won't start with Compass 0.12.2.rc.1 (#469)

3.0.0.rc.1
====
* Split into 3 gems (middleman-core, middleman-more and middleman which simply includes both)
* Rewritten to work directly with Rack (Sinatra apps can still be mounted)
* Sitemap maintains own state
* New Extension Registration API
* Remove old 1.x mm- binaries and messaging
* New default layout functionality: https://github.com/middleman/middleman/issues/165
* Enable chained templates outside of sprockets (file.html.markdown.erb)
* Sitemap object representing the known world
* FileWatcher proxies file change events
* Unified callback solution
* Removed Slim from base install. Will need to be installed and required by the user (in - config.rb)
* Activate mobile html5boilerplate template
* Update to Redcarpet for Markdown (breaks Haml :markdown filter)
* Return correct exit codes (0 for success, 1 for failure) from CLI
* Yard code docs: http://rubydoc.info/github/middleman/middleman
* config.rb and extensions can add command-line commands
* Nested layouts using `wrap_layout` helper
* Support for placekitten.com
* Added MM_ROOT environmental variable
* activating extensions can now take an options hash
* Don't re-minify files with ".min" in their name
* Serve purely static folders directly (without source/ and config.rb)
* Set ignored files and disable directory_indexes from YAML frontmatter
* Automatically load helper modules in helpers/ directory
* Add pid for cleanup
* Use guard/listen for file watching
* Merge full i18n support
* Implied file extensions (style.scss => style.css)
* Padrino 0.10.6
* `middleman init` generates a `Gemfile` by default.
* Errors stop the build and print a stacktrace rather than silently getting printed into files.
* `with_layout` works with globs or regexes.
* Setting `directory_index` from `page` with a glob or regex now works.
* `:gzip` extension for pre-gzipping files for better compression with no server CPU cost.
* `:asset_hash` extension that generates unique-by-content filenames for assets and rewrites references to use those filenames, so you can set far-future expires on your assets.
* Removed the `--relative` CLI option.
* Properly output Compass-generated sprited images.
* Switch built-in CSS compressor to Rainpress.
* Automatically load helper modules from `helpers/`, like Rails.
* `ignore` and `page` both work with file globs or regexes.
* `layout`, `ignore`, and `directory_index` can be set from front matter.
* JavaScript and CSS are minified no matter where they are in the site, including in inline code blocks.
* Files with just a template extension get output with the correct exension (foo.erb => foo.html)
* `link_to` is smart about source paths, and can produce relative URLs with the `:relative` option or the sitewide `:relative_links` setting.
* Include vendored assets in sprockets path.
* Finally support Compass in Sprockets! Thanks to @xdite and @petebrowne
* Moved Sprockets into an extension
* Support loading Less @imports

2.0.14
====
* Minor fix for i18n

2.0.13.2
====
* Update Windows eventmachine dep

2.0.13.1
====
* build --clean shouldn't remove dotfiles

2.0.13
====
* middleman build --clean keeps the build directory clean of leftover files
* Padrino 0.10.5 and Rack 1.3.5

2.0.12
====
* Sinatra 1.3.1 and Padrino 0.10.4

2.0.11
=====
* Lock Padrino and Sinatra versions (for now)

2.0.9
=====
* Added --glob option to build which only builds matching files
* Allow data/ files to be in JSON format as well
* Enabled Liquid {% include %} tag
* RubyInstaller-specific gem
* Allow access to data/ in config.rb
* Add mobile html5boilerplate template

2.0.8
=====
* Support accessing variables and data objects in ERb Sprockets files (library.js.coffee.erb)
* Make :markdown_engine support simple symbol names (:maruku instead of ::Tilt::MarkukuTemplate)
* Update Padrino deps to 0.10.2
* Include therubyracer on *nix
* Enable frontmatter for Liquid templates

2.0.7
=====
* Updated HTML5 Boilerplate to v2
* Make Rails 3.1 javascript gems available to Sprockets

2.0.6
=====
* Pulled out livereload feature into its own extension, still installed by default.

2.0.5
=====
* Vendored Padrino 0.10.0

2.0.4
=====
* Pulled out undocumented remote data feature into its own extension

2.0.3
=====
* Pulled out undocumented Blog feature into its own extension

2.0.2
=====
* Fixed Sprockets circular error
* Added auto-requiring extensions

2.0.0
=====
* Guard-powered auto-reloading of config.rb
* Guard LiveReload
* Sprockets JS
* Refactored Dynamically Reloadable Core
* Combine views/ and public/ into a single source/ folder.
* Support YAML front-matter
* Added callback to run code after Compass is configured
* Added support for a compass.config file which is passed directly to Compass
* Blog-aware Feature (and project template)
* Thor-based, unified `middleman` binary
* :directory_indexes feature<|MERGE_RESOLUTION|>--- conflicted
+++ resolved
@@ -1,17 +1,15 @@
 master
 ===
 
-<<<<<<< HEAD
 * Asciidoc information now available with the `asciidoc` local, which is a normal hash.
 * Remove `page` template local. Use `current_resource` instead.
-* Dropped support for `page` & `proxy` blocks.
+* Dropped support for providing a block to `page` & `proxy`.
 * Dropped support for instance variables inside templates.
 * Moved all rendering into `TemplateRenderer` and `FileRenderer`
 * Placed all template evaluation inside the `TemplateContext` class
 * Remove deprecated `request` instance
 * Remove old module-style extension support
 * Placed all `config.rb` evaluation inside the `ConfigContext` class
-=======
 * Update Padrino to 0.12.0. Introduces BREAKING CHANGE for Haml. Helpers which take blocks used to require `-` instead of `=` to work correctly. Now, all helpers which output content should use `=`. See: http://www.padrinorb.com/blog/upgrading-padrino-from-0-11-x-to-0-12-0-guide
 * Depend on Erubis and remove support for specifying another ERb engine.
 * Removed the ability to set the `sass_cache_path`.
@@ -23,7 +21,6 @@
 * Refactor some internals which were dependent on certain order of operations
 * Updated i18n dep
 * Updated Uglifier dep
->>>>>>> 12defbc5
 
 3.2.1
 ===
