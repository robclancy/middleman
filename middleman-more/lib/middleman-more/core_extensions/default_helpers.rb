--- conflicted
+++ resolved
@@ -138,16 +138,11 @@
               # Handle relative urls
               current_source_dir = Pathname('/' + current_resource.path).dirname
 
-<<<<<<< HEAD
-              uri = URI(url)
-              url_path = uri.path
-=======
               begin
                 uri = URI(url)
                 url_path = uri.path
               rescue
               end
->>>>>>> 7c9c4d03
 
               if url_path
                 path = Pathname(url_path)
@@ -158,11 +153,7 @@
                 # Allow people to turn on relative paths for all links with config[:relative_links] = true
                 # but still override on a case by case basis with the :relative parameter.
                 effective_relative = relative || false
-<<<<<<< HEAD
                 if relative.nil? && config[:relative_links]
-=======
-                if relative.nil? && relative_links
->>>>>>> 7c9c4d03
                   effective_relative = true
                 end
 
